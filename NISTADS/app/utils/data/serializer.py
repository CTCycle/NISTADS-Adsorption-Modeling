--- conflicted
+++ resolved
@@ -125,15 +125,11 @@
             json.dump(metadata, file, indent=4)
 
     # -------------------------------------------------------------------------
-<<<<<<< HEAD
-    def save_materials_datasets(self, guest_data : pd.DataFrame | None =None, host_data : pd.DataFrame | None =None) -> None:
-=======
     def save_materials_datasets(
         self,
         guest_data: pd.DataFrame | None = None,
         host_data: pd.DataFrame | None = None,
     ) -> None:
->>>>>>> 7565527d
         if isinstance(guest_data, pd.DataFrame):
             database.upsert_into_database(guest_data, "ADSORBATES")
         if isinstance(host_data, pd.DataFrame):
