from __future__ import annotations

import re
from typing import Any

import numpy as np
import pandas as pd
import pubchempy as pcp
from tqdm import tqdm

from NISTADS.app.client.workers import check_thread_status, update_progress_callback
from NISTADS.app.logger import logger


# [DATASET OPERATIONS]
###############################################################################
class MolecularProperties:
    def __init__(self, configuration: dict[str, Any]) -> None:
        self.molecular_identifier = "InChIKey"
        self.configuration = configuration

    # -------------------------------------------------------------------------
    def remove_duplicates_without_identifiers(self, data: pd.DataFrame) -> pd.DataFrame:
        if self.molecular_identifier in data.columns:
            data = (
                data.assign(_has_id=data["InChIKey"].notna())
                .sort_values(["name", "_has_id"], ascending=[True, False])
                .drop_duplicates("name")
                .drop("_has_id", axis=1)
            )
        else:
            data = data.drop_duplicates("name")
        return data

    # -------------------------------------------------------------------------
    def extract_fetched_properties(
        self, data: pd.DataFrame, properties: dict
    ) -> None | pd.DataFrame:
        if not properties:
            return

        properties["name"] = [x.lower() for x in properties["name"]]
        data["name"] = data["name"].str.lower()
        indexed_properties = pd.DataFrame(properties).set_index("name")
        indexed_data = data.set_index("name")
        indexed_data.update(indexed_properties)
        dataset = indexed_data.reset_index()

        return dataset

    # -------------------------------------------------------------------------
    def fetch_guest_properties(
        self, experiments: pd.DataFrame, data: pd.DataFrame, **kwargs
    ) -> None | pd.DataFrame:
        compound_properties = CompoundProperties(
            self.configuration, compound_type="adsorbate"
        )
        guest_names = (
            pd.concat([experiments["adsorbate_name"].dropna(), data["name"].dropna()])
            .astype(str)
            .str.strip()
            .str.lower()
            .unique()
        )

        properties = compound_properties.get_properties_for_multiple_compounds(
            guest_names,
            worker=kwargs.get("worker", None),
            progress_callback=kwargs.get("progress_callback", None),
        )

        dataset = self.extract_fetched_properties(data, properties)

        return dataset

    # -------------------------------------------------------------------------
    def fetch_host_properties(self, experiments, data, **kwargs) -> None | pd.DataFrame:
        compound_properties = CompoundProperties(
            self.configuration, compound_type="adsorbent"
        )
        host_names = (
            pd.concat([experiments["adsorbent_name"].dropna(), data["name"].dropna()])
            .astype(str)
            .str.strip()
            .str.lower()
            .unique()
        )

        properties = compound_properties.get_properties_for_multiple_compounds(
            host_names,
            worker=kwargs.get("worker", None),
            progress_callback=kwargs.get("progress_callback", None),
        )

        dataset = self.extract_fetched_properties(data, properties)
        return dataset


###############################################################################
class CompoundProperties:
    def __init__(self, configuration: dict, compound_type: str = "adsorbate") -> None:
        self.configuration = configuration
        self.compound_type = compound_type.lower()
        prefix = self.compound_type
        self.properties = {
            "name": [],
            f"{prefix}_molecular_weight": [],
            f"{prefix}_molecular_formula": [],
            f"{prefix}_SMILE": [],
        }

    # -------------------------------------------------------------------------
    def is_chemical_formula(self, string: str) -> bool:
        formula_pattern = r"^[A-Za-z0-9\[\](){}·.,+\-_/]+$"
        return bool(re.match(formula_pattern, string))

    # -------------------------------------------------------------------------
    def get_molecular_properties(
        self, identifier: str | np.ndarray, namespace: str
    ) -> pd.Series | pcp.Compound | None:
        try:
            compounds = pcp.get_compounds(
                identifier, namespace=namespace, list_return="flat"
<<<<<<< HEAD
            )            
            return compounds[0]
        except Exception:
            logger.error(
                f"Cannot fetch molecules properties for {identifier}]"
            )
=======
            )
            return compounds[0]
        except Exception:
            logger.error(f"Cannot fetch molecules properties for {identifier}]")
>>>>>>> 7565527d
            return

    # -------------------------------------------------------------------------
    def get_properties_for_multiple_compounds(
        self, names: list[str] | np.ndarray, **kwargs
    ) -> dict[str, list]:
        for i, name in enumerate(tqdm(names, total=len(names))):
            # Optionally check for chemical formula
            # is_formula = self.is_chemical_formula(name)
            compound = self.get_molecular_properties(name, namespace="name")
            if compound is not None:
                self.extract_properties(name, compound)

            check_thread_status(kwargs.get("worker", None))
            update_progress_callback(
                i + 1, len(names), kwargs.get("progress_callback", None)
            )

        return self.properties

    # -------------------------------------------------------------------------
    def extract_properties(
        self, name: str | np.ndarray, compound: pd.Series | pcp.Compound | None
    ) -> None:
        molecular_weight = float(getattr(compound, "molecular_weight", np.nan))
        molecular_formula = getattr(compound, "molecular_formula", np.nan)
        SMILE = np.nan

        if not getattr(compound, "isomeric_smiles", None):
            records = getattr(compound, "record", None)
            # SMILES are now fetched from record/props within the compound object
            # props is a list of dictionary with structure:
            # {urns : {properties : val}, value : {ival : val}}
            internal_properties = records.get("props", []) if records else []
            formatted_properties = {}
            for p in internal_properties:
                urns = p.get("urn", {})
                label = urns.get("label", np.nan)
                prop_name = urns.get("name", np.nan)
                value = next(iter(p.get("value", {}).values()), np.nan)
                formatted_properties[f"{label}_{prop_name}"] = value

            SMILE = formatted_properties.get("SMILES_Absolute", np.nan)

        self.properties["name"].append(name)
        self.properties[f"{self.compound_type}_molecular_weight"].append(
            molecular_weight
        )
        self.properties[f"{self.compound_type}_molecular_formula"].append(
            molecular_formula
        )
        self.properties[f"{self.compound_type}_SMILE"].append(SMILE)<|MERGE_RESOLUTION|>--- conflicted
+++ resolved
@@ -121,19 +121,10 @@
         try:
             compounds = pcp.get_compounds(
                 identifier, namespace=namespace, list_return="flat"
-<<<<<<< HEAD
-            )            
-            return compounds[0]
-        except Exception:
-            logger.error(
-                f"Cannot fetch molecules properties for {identifier}]"
-            )
-=======
             )
             return compounds[0]
         except Exception:
             logger.error(f"Cannot fetch molecules properties for {identifier}]")
->>>>>>> 7565527d
             return
 
     # -------------------------------------------------------------------------
